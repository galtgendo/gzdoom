--- conflicted
+++ resolved
@@ -630,12 +630,8 @@
 		set( SYSTEM_SOURCES ${SYSTEM_SOURCES} zdoom-rc.o )
 	else( ZD_CMAKE_COMPILER_IS_GNUCXX_COMPATIBLE )
 		set( SYSTEM_SOURCES ${SYSTEM_SOURCES} win32/zdoom.rc )
-<<<<<<< HEAD
-	endif( "${CMAKE_CXX_COMPILER_ID}" STREQUAL "GNU" OR "${CMAKE_CXX_COMPILER_ID}" STREQUAL "Clang" )
-
-=======
 	endif( ZD_CMAKE_COMPILER_IS_GNUCXX_COMPATIBLE )
->>>>>>> 19415668
+
 else( WIN32 )
 	set( SYSTEM_SOURCES_DIR sdl )
 	set( SYSTEM_SOURCES ${PLAT_SDL_SOURCES} )
